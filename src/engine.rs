--- conflicted
+++ resolved
@@ -287,13 +287,7 @@
 }
 
 impl EngineState {
-<<<<<<< HEAD
-    pub fn new() -> Self {
-=======
     pub fn new(options: Options) -> Self {
-        let scratch_buffer = Buffer::create_from_contents("*scratch*".into(), Rope::new());
-
->>>>>>> c86484a8
         let (width, height) = ratatui::crossterm::terminal::size().unwrap();
         let size = Size {
             width: width as usize,
@@ -303,16 +297,10 @@
         let mut state = EngineState {
             should_quit: false,
             lua: Box::leak(Box::new(mlua::Lua::new())),
-<<<<<<< HEAD
+            options,
             buffers: HashMap::new(),
             active_view: ViewId(usize::MAX),
             views: HashMap::new(),
-=======
-            options,
-            buffers: [(scratch_buffer.id, scratch_buffer)].into(),
-            active_view: view.id,
-            views: [(view.id, view)].into(),
->>>>>>> c86484a8
             keybinds: Keybindings {
                 binds: HashMap::new(),
             },
